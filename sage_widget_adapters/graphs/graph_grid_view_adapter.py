--- conflicted
+++ resolved
@@ -11,19 +11,10 @@
 
     :meth:`~GraphGridViewAdapter.cell_to_display` | Static method for typecasting cell content to widget display value
     :meth:`~GraphGridViewAdapter.display_to_cell` | Instance method for typecasting widget display value to cell content
-<<<<<<< HEAD
-    :meth:`~GraphGridViewAdapter.cell_to_bool` | Static method for typecasting cell content to boolean
-    :meth:`~GraphGridViewAdapter.bool_to_cell` | Static method for typecasting boolean to cell content
-    :meth:`~GraphGridViewAdapter.compute_cells` | Compute graph cells as a dictionary { coordinate pair : label }
-    :meth:`~GraphGridViewAdapter.from_cells` | Create a new graph from a cells dictionary
-    :meth:`~GraphGridViewAdapter.get_cell` | Get the graph cell content (i.e. None)
-    :meth:`~GraphGridViewAdapter.set_cell` | Set the graph cell content (does nothing)
-=======
     :meth:`~GraphGridViewAdapter.height` | Static method -- get objet number of rows
     :meth:`~GraphGridViewAdapter.compute_cells` | Compute graph cells as a dictionary { coordinate pair : label }
     :meth:`~GraphGridViewAdapter.from_cells` | Create a new graph from a cells dictionary
     :meth:`~GraphGridViewAdapter.get_cell` | Get the graph cell content (i.e. None)
->>>>>>> 09883426
     :meth:`~GraphGridViewAdapter.addable_cells` | List addable cells
     :meth:`~GraphGridViewAdapter.removable_cells` | List removable cells
     :meth:`~GraphGridViewAdapter.add_cell` | Add a cell
@@ -57,22 +48,6 @@
     def cell_to_display(cell_content, display_type=bool):
         r"""
         From object cell content
-<<<<<<< HEAD
-        to widget display value
-        """
-        if display_type == unicode:
-            return ''
-        return cell_content
-
-    def display_to_cell(self, display_value, display_type=bool):
-        r"""
-        From widget cell value
-        to object display content
-        """
-        if not display_value or display_type == unicode:
-            return self.cellzero
-        return display_value
-=======
         to widget display value.
 
         TESTS::
@@ -123,7 +98,6 @@
             4
         """
         return max(v[0] for v in obj.vertices()) + 1
->>>>>>> 09883426
 
     @staticmethod
     def compute_cells(obj):
@@ -131,12 +105,7 @@
         From the graph vertices,
         make a dictionary { coordinates pair : None }
 
-<<<<<<< HEAD
-        TESTS
-        ::
-=======
-        TESTS::
->>>>>>> 09883426
+        TESTS::
             sage: from sage.graphs.generators.families import AztecDiamondGraph
             sage: from sage_widget_adapters.graphs.graph_grid_view_adapter import GraphGridViewAdapter
             sage: g = AztecDiamondGraph(2)
@@ -165,12 +134,7 @@
         From a dictionary { coordinates pair : None }
         return a graph with one vertex for every coordinates pair
 
-<<<<<<< HEAD
-        TESTS
-        ::
-=======
-        TESTS::
->>>>>>> 09883426
+        TESTS::
             sage: from sage.graphs.generators.families import AztecDiamondGraph
             sage: from sage_widget_adapters.graphs.graph_grid_view_adapter import GraphGridViewAdapter
             sage: GraphGridViewAdapter.from_cells({(0, 0): None, (0, 1): None, (1, 0): None, (1, 1): None, (2, 0): None, (2, 1): None})
@@ -186,8 +150,6 @@
         From a graph `graph` and a tuple `pos`,
         return the object cell value at position `pos`.
 
-<<<<<<< HEAD
-=======
         TESTS::
             sage: from sage.graphs.generators.families import AztecDiamondGraph
             sage: from sage_widget_adapters.graphs.graph_grid_view_adapter import GraphGridViewAdapter
@@ -197,19 +159,13 @@
         """
         return None
 
->>>>>>> 09883426
     @staticmethod
     def addable_cells(obj):
         r"""
         No cell should be added in isolation
         except for linear graphs
 
-<<<<<<< HEAD
-        TESTS
-        ::
-=======
-        TESTS::
->>>>>>> 09883426
+        TESTS::
             sage: from sage.graphs.generators.basic import GridGraph
             sage: from sage_widget_adapters.graphs.graph_grid_view_adapter import GraphGridViewAdapter
             sage: g = GridGraph((2,3))
@@ -239,12 +195,7 @@
         No cell should be removed in isolation
         except for linear graphs
 
-<<<<<<< HEAD
-        TESTS
-        ::
-=======
-        TESTS::
->>>>>>> 09883426
+        TESTS::
             sage: from sage.graphs.generators.basic import GridGraph
             sage: from sage_widget_adapters.graphs.graph_grid_view_adapter import GraphGridViewAdapter
             sage: g = GridGraph((2,3))
@@ -271,12 +222,7 @@
         r"""
         Add a cell to the graph.
 
-<<<<<<< HEAD
-        TESTS
-        ::
-=======
-        TESTS::
->>>>>>> 09883426
+        TESTS::
             sage: from sage.graphs.generators.basic import GridGraph
             sage: from sage_widget_adapters.graphs.graph_grid_view_adapter import GraphGridViewAdapter
             sage: g = GridGraph((1,2))
@@ -295,12 +241,7 @@
         r"""
         Remove a cell from the graph.
 
-<<<<<<< HEAD
-        TESTS
-        ::
-=======
-        TESTS::
->>>>>>> 09883426
+        TESTS::
             sage: from sage.graphs.generators.basic import GridGraph
             sage: from sage_widget_adapters.graphs.graph_grid_view_adapter import GraphGridViewAdapter
             sage: g = GridGraph((1, 2))
@@ -317,20 +258,11 @@
         r"""
         Add a row to the graph.
 
-<<<<<<< HEAD
-        TESTS
-        ::
-            sage: from sage.graphs.generators.basic import GridGraph
-            sage: from sage_widget_adapters.graphs.graph_grid_view_adapter import GraphGridViewAdapter
-            sage: g = GridGraph((3,2))
-            sage: GraphGridViewAdapter.add_row(g)
-=======
         TESTS::
             sage: from sage.graphs.generators.basic import GridGraph
             sage: from sage_widget_adapters.graphs.graph_grid_view_adapter import GraphGridViewAdapter
             sage: g = GridGraph((3,2))
             sage: GraphGridViewAdapter.append_row(g)
->>>>>>> 09883426
             Grid Graph for [3, 2]: Graph on 8 vertices
         """
         row_max, col_max = 0, 0
@@ -345,12 +277,7 @@
         r"""
         Remove a row from the graph
 
-<<<<<<< HEAD
-        TESTS:
-        ::
-=======
-        TESTS::
->>>>>>> 09883426
+        TESTS::
             sage: from sage.graphs.generators.basic import GridGraph
             sage: from sage_widget_adapters.graphs.graph_grid_view_adapter import GraphGridViewAdapter
             sage: g = GridGraph((3,2))
@@ -369,20 +296,11 @@
         r"""
         Add a column to the graph.
 
-<<<<<<< HEAD
-        TESTS
-        ::
-            sage: from sage.graphs.generators.basic import GridGraph
-            sage: from sage_widget_adapters.graphs.graph_grid_view_adapter import GraphGridViewAdapter
-            sage: g = GridGraph((3,2))
-            sage: GraphGridViewAdapter.add_column(g)
-=======
         TESTS::
             sage: from sage.graphs.generators.basic import GridGraph
             sage: from sage_widget_adapters.graphs.graph_grid_view_adapter import GraphGridViewAdapter
             sage: g = GridGraph((3,2))
             sage: GraphGridViewAdapter.append_column(g)
->>>>>>> 09883426
             Grid Graph for [3, 2]: Graph on 9 vertices
         """
         row_max, col_max = 0, 0
@@ -397,12 +315,7 @@
         r"""
         Remove a column from the graph
 
-<<<<<<< HEAD
-        TESTS
-        ::
-=======
-        TESTS::
->>>>>>> 09883426
+        TESTS::
             sage: from sage.graphs.generators.basic import GridGraph
             sage: from sage_widget_adapters.graphs.graph_grid_view_adapter import GraphGridViewAdapter
             sage: g = GridGraph((3,2))
