--- conflicted
+++ resolved
@@ -96,15 +96,8 @@
         npmName = 'npm';
         if platform.system() == 'Windows':
             npmName = 'npm.cmd';
-<<<<<<< HEAD
-
         return npmName;
 
-=======
-            
-        return npmName;
-    
->>>>>>> 179db388
     def has_npm(self):
         npmName = self.get_npm_name();
         try:
