{
 "cells": [
  {
   "cell_type": "markdown",
   "metadata": {},
   "source": [
<<<<<<< HEAD
    "# Sage Combinat Widgets Demo - a few editable grid view widgets"
=======
    "# Sage-Combinat Widgets Demo"
   ]
  },
  {
   "cell_type": "markdown",
   "metadata": {},
   "source": [
    "The Sage-Combinat widgets library provides interactive visual editors for some of the combinatorial objects of the Sage library, based on Jupyter's widgets framework. At this stage, the focus is on objects that have a natural representation as a collection of cells layed upon a grid, like integer partitions, tableaux, aztec diamonds, or matrices.\n",
    "\n",
    "We start by importing the library:"
>>>>>>> 09883426
   ]
  },
  {
   "cell_type": "code",
   "execution_count": null,
   "metadata": {},
   "outputs": [],
   "source": [
<<<<<<< HEAD
    "# Import the widgets library\n",
    "from sage_combinat_widgets import *\n",
    "from sage_combinat_widgets.grid_view_widget import *"
   ]
  },
  {
   "cell_type": "markdown",
   "metadata": {},
   "source": [
    "# A Partition\n",
    "_(with buttons)_"
=======
    "from sage_combinat_widgets import *\n",
    "from sage_combinat_widgets.grid_view_widget import *"
>>>>>>> 09883426
   ]
  },
  {
   "cell_type": "code",
   "execution_count": null,
   "metadata": {},
   "outputs": [],
   "source": [
<<<<<<< HEAD
    "p = Partition([3,3,2,1])\n",
    "wp = GridViewWidget(p, cell_widget_classes=[ButtonCell], addable_widget_class=AddableButtonCell)\n",
    "wp"
=======
    "s = SkewTableau([[None, None, 1, 2], [None, 1], [4]])\n",
    "GridViewWidget(s)\n",
    "#w.adapter.addable_cells(s)"
   ]
  },
  {
   "cell_type": "code",
   "execution_count": null,
   "metadata": {},
   "outputs": [],
   "source": [
    "sp = SkewPartition([[7, 4, 2, 1],[2, 1, 1]])\n",
    "PartitionGridViewWidget(sp)\n",
    "#w.addable_cells()"
   ]
  },
  {
   "cell_type": "markdown",
   "metadata": {},
   "source": [
    "# Interactive edition of integer partitions\n",
    "In the following example, we create an integer partition, and then launch an interactive visual editor for this partition (with buttons):"
   ]
  },
  {
   "cell_type": "code",
   "execution_count": null,
   "metadata": {},
   "outputs": [],
   "source": [
    "p = Partition([3,3,2,1])"
   ]
  },
  {
   "cell_type": "code",
   "execution_count": null,
   "metadata": {},
   "outputs": [],
   "source": [
    "PartitionGridViewWidget(p)"
   ]
  },
  {
   "cell_type": "markdown",
   "metadata": {},
   "source": [
    "Note that `p` itself is left unchanged::"
   ]
  },
  {
   "cell_type": "code",
   "execution_count": null,
   "metadata": {},
   "outputs": [],
   "source": [
    "p"
   ]
  },
  {
   "cell_type": "markdown",
   "metadata": {},
   "source": [
    "To recover the new partition, you need to give a name to the editor, and access the new partition from there:"
   ]
  },
  {
   "cell_type": "code",
   "execution_count": null,
   "metadata": {},
   "outputs": [],
   "source": [
    "w = PartitionGridViewWidget(p)\n",
    "w"
   ]
  },
  {
   "cell_type": "code",
   "execution_count": null,
   "metadata": {},
   "outputs": [],
   "source": [
    "w.value"
   ]
  },
  {
   "cell_type": "markdown",
   "metadata": {},
   "source": [
    "## Interactive editor as building block for interactive applications"
   ]
  },
  {
   "cell_type": "markdown",
   "metadata": {},
   "source": [
    "Thanks to Jupyter's widgets framework, such an interactive editor is not just a gadget by itself, but can be used as building block for interactive applications. Here is a minimal example letting the user interactively explore how the hook lengths of a partition evolves with the partition:"
   ]
  },
  {
   "cell_type": "code",
   "execution_count": null,
   "metadata": {},
   "outputs": [],
   "source": [
    "%display unicode_art\n",
    "p_input = PartitionGridViewWidget(Partition([2,1]))\n",
    "@interact\n",
    "def f(p = p_input):\n",
    "    return Tableau(p.hook_lengths())"
   ]
  },
  {
   "cell_type": "markdown",
   "metadata": {},
   "source": [
    "As a more advanced application, we build a mini application for interactively exploring products of Schur functions:"
   ]
  },
  {
   "cell_type": "code",
   "execution_count": null,
   "metadata": {},
   "outputs": [],
   "source": [
    "S = SymmetricFunctions(QQ)\n",
    "s = S.s()\n",
    "la_input = PartitionGridViewWidget(Partition([2,1]))\n",
    "mu_input = PartitionGridViewWidget(Partition([2,1]))\n",
    "@interact\n",
    "def f(la = la_input, mu = mu_input):\n",
    "    return s[la] * s[mu]"
   ]
  },
  {
   "cell_type": "code",
   "execution_count": null,
   "metadata": {},
   "outputs": [],
   "source": [
    "la_input.value, mu_input.value"
>>>>>>> 09883426
   ]
  },
  {
   "cell_type": "markdown",
   "metadata": {},
   "source": [
<<<<<<< HEAD
    "## A Young Tableau\n",
=======
    "## Interactive edition of Young tableaux\n",
>>>>>>> 09883426
    "*(with text inputs)*"
   ]
  },
  {
   "cell_type": "code",
   "execution_count": null,
   "metadata": {},
   "outputs": [],
   "source": [
    "# A Young tableau\n",
    "t = StandardTableaux(15).random_element()\n",
    "t1 = Tableau(list(t))"
   ]
  },
  {
   "cell_type": "markdown",
   "metadata": {},
   "source": [
    "-> try put ./css/images/Plus.png and ./css/images/Minus.png at worksheet level"
<<<<<<< HEAD
   ]
  },
  {
   "cell_type": "code",
   "execution_count": null,
   "metadata": {},
   "outputs": [],
   "source": [
    "# A Grid View for this tableau\n",
    "wt1 = GridViewWidget(t1)\n",
    "wt1"
   ]
  },
  {
   "cell_type": "markdown",
   "metadata": {},
   "source": [
    "-> try to edit/remove a cell\n",
    "\n",
    "-> try to add an integer in an empty cell"
=======
>>>>>>> 09883426
   ]
  },
  {
   "cell_type": "code",
   "execution_count": null,
   "metadata": {},
   "outputs": [],
   "source": [
<<<<<<< HEAD
    "wt1.value"
=======
    "# A Grid View for this tableau\n",
    "wt1 = GridViewWidget(t1)\n",
    "wt1"
   ]
  },
  {
   "cell_type": "markdown",
   "metadata": {},
   "source": [
    "-> try to edit/remove a cell\n",
    "\n",
    "-> try to add an integer in an empty cell"
>>>>>>> 09883426
   ]
  },
  {
   "cell_type": "code",
   "execution_count": null,
   "metadata": {},
   "outputs": [],
   "source": [
<<<<<<< HEAD
=======
    "wt1.value"
   ]
  },
  {
   "cell_type": "code",
   "execution_count": null,
   "metadata": {},
   "outputs": [],
   "source": [
>>>>>>> 09883426
    "t2 = StandardTableau(list(t))\n",
    "wt2 = GridViewWidget(t2)\n",
    "wt2"
   ]
  },
  {
   "cell_type": "markdown",
   "metadata": {},
   "source": [
    "-> Now, try to add 18\n",
    "\n",
    "-> Try to add 16"
   ]
  },
  {
   "cell_type": "markdown",
   "metadata": {},
   "source": [
    "## A few Graphs\n",
    "*(with buttons)*"
   ]
  },
  {
   "cell_type": "code",
   "execution_count": null,
   "metadata": {},
   "outputs": [],
   "source": [
    "from sage.graphs.generators.basic import GridGraph\n",
    "from sage_combinat_widgets.grid_view_widget import ButtonCell\n",
    "gg = GridGraph((4,7))\n",
    "wgg = GridViewWidget(gg, cell_widget_classes=[ButtonCell])"
   ]
  },
  {
   "cell_type": "code",
   "execution_count": null,
   "metadata": {
    "scrolled": true
   },
   "outputs": [],
   "source": [
    "wgg"
   ]
  },
  {
   "cell_type": "markdown",
   "metadata": {},
   "source": [
    "### Aztec Diamond Graph"
   ]
  },
  {
   "cell_type": "code",
   "execution_count": null,
   "metadata": {},
   "outputs": [],
   "source": [
    "from sage.graphs.generators.families import AztecDiamondGraph\n",
    "from sage_combinat_widgets.grid_view_widget import ButtonCell,BlankButton\n",
    "az = AztecDiamondGraph(4)\n",
    "waz = GridViewWidget(az, cell_widget_classes=[ButtonCell], blank_widget_class=BlankButton)"
   ]
  },
  {
   "cell_type": "code",
   "execution_count": null,
   "metadata": {},
   "outputs": [],
   "source": [
    "waz"
   ]
  },
  {
   "cell_type": "markdown",
   "metadata": {},
   "source": [
    "## Matrices"
   ]
  },
  {
   "cell_type": "code",
   "execution_count": null,
   "metadata": {},
   "outputs": [],
   "source": [
    "from sage.matrix.matrix_space import MatrixSpace"
   ]
  },
  {
   "cell_type": "code",
   "execution_count": null,
   "metadata": {},
   "outputs": [],
   "source": [
    "S = MatrixSpace(ZZ, 4,3)"
   ]
  },
  {
   "cell_type": "code",
   "execution_count": null,
   "metadata": {},
   "outputs": [],
   "source": [
    "m = S.random_element()\n",
    "m"
   ]
  },
  {
   "cell_type": "code",
   "execution_count": null,
   "metadata": {},
   "outputs": [],
   "source": [
    "wm = GridViewWidget(m)"
   ]
  },
  {
   "cell_type": "code",
   "execution_count": null,
   "metadata": {},
   "outputs": [],
   "source": [
    "wm"
   ]
  },
  {
   "cell_type": "code",
   "execution_count": null,
   "metadata": {},
   "outputs": [],
   "source": [
    "wm.append_row((1,2,3,4))"
   ]
  },
  {
   "cell_type": "code",
   "execution_count": null,
   "metadata": {},
   "outputs": [],
   "source": [
    "wm.insert_column(2, [1,1,1])"
   ]
  },
  {
   "cell_type": "code",
   "execution_count": null,
   "metadata": {},
   "outputs": [],
   "source": [
    "wm.value"
   ]
  },
  {
   "cell_type": "code",
   "execution_count": null,
   "metadata": {},
   "outputs": [],
   "source": [
    "wm.remove_row()"
   ]
  },
  {
   "cell_type": "code",
   "execution_count": null,
   "metadata": {},
   "outputs": [],
   "source": [
    "wm.remove_column()"
   ]
  },
  {
   "cell_type": "code",
   "execution_count": null,
   "metadata": {},
   "outputs": [],
   "source": [
    "R = PolynomialRing(QQ, 9, 'x')\n",
    "A = matrix(R, 3, 3, R.gens())\n",
    "wA = GridViewWidget(A)\n",
    "wA"
   ]
  },
  {
   "cell_type": "code",
   "execution_count": null,
   "metadata": {},
   "outputs": [],
   "source": [
    "wA.append_row()"
   ]
  },
  {
   "cell_type": "code",
   "execution_count": null,
   "metadata": {},
   "outputs": [],
   "source": [
    "wA.append_column(['x1','x2','x3'])"
   ]
  },
  {
   "cell_type": "code",
   "execution_count": null,
   "metadata": {},
   "outputs": [],
   "source": [
    "wA.value"
   ]
  }
 ],
 "metadata": {
  "kernelspec": {
   "display_name": "SageMath 8.3",
   "language": "",
   "name": "sagemath"
  },
  "language_info": {
   "codemirror_mode": {
    "name": "ipython",
    "version": 2
   },
   "file_extension": ".py",
   "mimetype": "text/x-python",
   "name": "python",
   "nbconvert_exporter": "python",
   "pygments_lexer": "ipython2",
   "version": "2.7.15"
  }
 },
 "nbformat": 4,
 "nbformat_minor": 2
}<|MERGE_RESOLUTION|>--- conflicted
+++ resolved
@@ -4,9 +4,6 @@
    "cell_type": "markdown",
    "metadata": {},
    "source": [
-<<<<<<< HEAD
-    "# Sage Combinat Widgets Demo - a few editable grid view widgets"
-=======
     "# Sage-Combinat Widgets Demo"
    ]
   },
@@ -17,44 +14,24 @@
     "The Sage-Combinat widgets library provides interactive visual editors for some of the combinatorial objects of the Sage library, based on Jupyter's widgets framework. At this stage, the focus is on objects that have a natural representation as a collection of cells layed upon a grid, like integer partitions, tableaux, aztec diamonds, or matrices.\n",
     "\n",
     "We start by importing the library:"
->>>>>>> 09883426
-   ]
-  },
-  {
-   "cell_type": "code",
-   "execution_count": null,
-   "metadata": {},
-   "outputs": [],
-   "source": [
-<<<<<<< HEAD
-    "# Import the widgets library\n",
+   ]
+  },
+  {
+   "cell_type": "code",
+   "execution_count": null,
+   "metadata": {},
+   "outputs": [],
+   "source": [
     "from sage_combinat_widgets import *\n",
     "from sage_combinat_widgets.grid_view_widget import *"
    ]
   },
   {
-   "cell_type": "markdown",
-   "metadata": {},
-   "source": [
-    "# A Partition\n",
-    "_(with buttons)_"
-=======
-    "from sage_combinat_widgets import *\n",
-    "from sage_combinat_widgets.grid_view_widget import *"
->>>>>>> 09883426
-   ]
-  },
-  {
-   "cell_type": "code",
-   "execution_count": null,
-   "metadata": {},
-   "outputs": [],
-   "source": [
-<<<<<<< HEAD
-    "p = Partition([3,3,2,1])\n",
-    "wp = GridViewWidget(p, cell_widget_classes=[ButtonCell], addable_widget_class=AddableButtonCell)\n",
-    "wp"
-=======
+   "cell_type": "code",
+   "execution_count": null,
+   "metadata": {},
+   "outputs": [],
+   "source": [
     "s = SkewTableau([[None, None, 1, 2], [None, 1], [4]])\n",
     "GridViewWidget(s)\n",
     "#w.adapter.addable_cells(s)"
@@ -195,18 +172,13 @@
    "outputs": [],
    "source": [
     "la_input.value, mu_input.value"
->>>>>>> 09883426
-   ]
-  },
-  {
-   "cell_type": "markdown",
-   "metadata": {},
-   "source": [
-<<<<<<< HEAD
-    "## A Young Tableau\n",
-=======
+   ]
+  },
+  {
+   "cell_type": "markdown",
+   "metadata": {},
+   "source": [
     "## Interactive edition of Young tableaux\n",
->>>>>>> 09883426
     "*(with text inputs)*"
    ]
   },
@@ -226,7 +198,6 @@
    "metadata": {},
    "source": [
     "-> try put ./css/images/Plus.png and ./css/images/Minus.png at worksheet level"
-<<<<<<< HEAD
    ]
   },
   {
@@ -247,52 +218,23 @@
     "-> try to edit/remove a cell\n",
     "\n",
     "-> try to add an integer in an empty cell"
-=======
->>>>>>> 09883426
-   ]
-  },
-  {
-   "cell_type": "code",
-   "execution_count": null,
-   "metadata": {},
-   "outputs": [],
-   "source": [
-<<<<<<< HEAD
+   ]
+  },
+  {
+   "cell_type": "code",
+   "execution_count": null,
+   "metadata": {},
+   "outputs": [],
+   "source": [
     "wt1.value"
-=======
-    "# A Grid View for this tableau\n",
-    "wt1 = GridViewWidget(t1)\n",
-    "wt1"
-   ]
-  },
-  {
-   "cell_type": "markdown",
-   "metadata": {},
-   "source": [
-    "-> try to edit/remove a cell\n",
-    "\n",
-    "-> try to add an integer in an empty cell"
->>>>>>> 09883426
-   ]
-  },
-  {
-   "cell_type": "code",
-   "execution_count": null,
-   "metadata": {},
-   "outputs": [],
-   "source": [
-<<<<<<< HEAD
-=======
-    "wt1.value"
-   ]
-  },
-  {
-   "cell_type": "code",
-   "execution_count": null,
-   "metadata": {},
-   "outputs": [],
-   "source": [
->>>>>>> 09883426
+   ]
+  },
+  {
+   "cell_type": "code",
+   "execution_count": null,
+   "metadata": {},
+   "outputs": [],
+   "source": [
     "t2 = StandardTableau(list(t))\n",
     "wt2 = GridViewWidget(t2)\n",
     "wt2"
