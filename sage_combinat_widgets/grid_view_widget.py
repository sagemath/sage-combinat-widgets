--- conflicted
+++ resolved
@@ -6,11 +6,7 @@
 """
 from .grid_view_editor import *
 from sage.graphs.generic_graph import GenericGraph
-<<<<<<< HEAD
-from ipywidgets import Layout, VBox, HBox, Text, Label, HTML, ToggleButton
-=======
 from ipywidgets import Layout, VBox, HBox, Text, Label, HTML, ToggleButton, ValueWidget
->>>>>>> 09883426
 from sage.misc.misc import uniq
 from traitlets import observe
 from six import text_type
@@ -49,11 +45,7 @@
         sage: from sage_combinat_widgets.grid_view_widget import TextCell
         sage: b = TextCell('my text', (1,2))
     """
-<<<<<<< HEAD
-    displaytype = unicode
-=======
     displaytype = text_type
->>>>>>> 09883426
 
     def __init__(self, content, position, layout=textcell_layout, **kws):
         super(TextCell, self).__init__()
@@ -66,17 +58,6 @@
 class WiderTextCell(Text):
     r"""A regular text grid cell
 
-<<<<<<< HEAD
-    TESTS
-    ::
-        sage: from sage_combinat_widgets.grid_view_widget import WiderTextCell
-        sage: b = WiderTextCell('my text', (1,2))
-    """
-    displaytype = unicode
-
-    def __init__(self, content, position, layout=textcell_wider_layout, **kws):
-        super(WiderTextCell, self).__init__(content, layout=layout, continuous_update=False, **kws)
-=======
     TESTS::
         sage: from sage_combinat_widgets.grid_view_widget import WiderTextCell
         sage: b = WiderTextCell('my text', (1,2))
@@ -88,7 +69,6 @@
         self.value = content
         self.layout = layout
         self.continuous_update = False
->>>>>>> 09883426
         self.position = position
         self.add_class('gridcell')
 
@@ -100,11 +80,7 @@
         sage: from sage_combinat_widgets.grid_view_widget import BlankCell
         sage: b = BlankCell()
     """
-<<<<<<< HEAD
-    displaytype = unicode
-=======
     displaytype = text_type
->>>>>>> 09883426
 
     def __init__(self, layout=textcell_layout):
         super(BlankCell, self).__init__()
@@ -115,68 +91,18 @@
 
 class AddableTextCell(Text):
     r"""An addable placeholder for adding a cell to the widget
-<<<<<<< HEAD
-
-    TESTS
-    ::
+
+
+    def __init__(self, position, layout=textcell_layout):
+        super(AddableTextCell, self).__init__('', layout=layout, continuous_update=False)
+        self.position = position
+        self.add_class('addablecell')
+
+    TESTS::
         sage: from sage_combinat_widgets.grid_view_widget import AddableTextCell
         sage: a = AddableTextCell((3,4))
     """
-    displaytype = unicode
-
-    def __init__(self, position, layout=textcell_layout):
-        super(AddableTextCell, self).__init__('', layout=layout, continuous_update=False)
-        self.position = position
-        self.add_class('addablecell')
-
-class ButtonCell(ToggleButton):
-    r"""A button grid cell
-
-    TESTS
-    ::
-        sage: from sage_combinat_widgets.grid_view_widget import ButtonCell
-        sage: b = ButtonCell(True, (1,2))
-    """
-    displaytype = bool
-
-    def __init__(self, content, position, layout=buttoncell_layout, **kws):
-        super(ButtonCell, self).__init__(content, layout=layout, disabled=True, **kws)
-        self.position = position
-        self.add_class('gridbutton')
-
-class AddableButtonCell(ToggleButton):
-    r"""An addable placeholder for adding a button cell to the widget
-
-    TESTS
-    ::
-        sage: from sage_combinat_widgets.grid_view_widget import AddableButtonCell
-        sage: a = AddableButtonCell((3,4))
-    """
-    displaytype = bool
-
-    def __init__(self, position, layout=buttoncell_layout, **kws):
-        super(AddableButtonCell, self).__init__(layout=layout, **kws)
-        self.position = position
-        self.add_class('addablebutton')
-        self.description = '+'
-
-class BlankButton(ToggleButton):
-    r"""A blank placeholder button
-
-    TESTS
-    ::
-        sage: from sage_combinat_widgets.grid_view_widget import BlankButton
-        sage: b = BlankButton()
-    """
-    displaytype = bool
-=======
-
-    TESTS::
-        sage: from sage_combinat_widgets.grid_view_widget import AddableTextCell
-        sage: a = AddableTextCell((3,4))
-    """
     displaytype = text_type
->>>>>>> 09883426
 
     def __init__(self, position, layout=textcell_layout):
         super(AddableTextCell, self).__init__('', layout=layout, continuous_update=False)
@@ -186,8 +112,6 @@
         self.position = position
         self.add_class('addablecell')
 
-<<<<<<< HEAD
-=======
 class ButtonCell(ToggleButton):
     r"""A button grid cell
 
@@ -236,7 +160,6 @@
         self.disabled=True
         self.add_class('blankbutton')
 
->>>>>>> 09883426
 def compute_tooltip(t):
     r"""From a position (i,j),
     we just want the string 'i,j'
@@ -262,27 +185,12 @@
     r"""A widget for all grid-representable Sage objects
     """
 
-<<<<<<< HEAD
-    def __init__(self, obj, cell_layout=None, cell_widget_classes=[TextCell], blank_widget_class=BlankCell, addable_widget_class=AddableTextCell):
-=======
     def __init__(self, obj, adapter=None, display_convention='en', cell_layout=None, cell_widget_classes=[TextCell], \
                  blank_widget_class=BlankCell, addable_widget_class=AddableTextCell):
->>>>>>> 09883426
         r"""
         Grid View Widget initialization.
 
         INPUT:
-<<<<<<< HEAD
-
-            - ``cell_widget_classes``: a list of classes for building cell widgets
-            - ``blank_widget_class``: a widget class for building blank cells
-            - ``addable_widget_class``: a widget class for building blank cells
-
-        TESTS
-        ::
-=======
->>>>>>> 09883426
-
             - ``cell_widget_classes``: a list of classes for building cell widgets
             - ``blank_widget_class``: a widget class for building blank cells
             - ``addable_widget_class``: a widget class for building blank cells
@@ -333,15 +241,6 @@
         r"""
         From a widget cell value `val`,
         return a valid editor cell value.
-<<<<<<< HEAD
-        TESTS
-        ::
-        sage: from sage_combinat_widgets.grid_view_widget import GridViewWidget
-        sage: t = StandardTableaux(5).random_element()
-        sage: w = GridViewWidget(t)
-        sage: w.to_cell('3')
-        3
-=======
 
         TESTS::
             sage: from sage_combinat_widgets.grid_view_widget import GridViewWidget
@@ -349,7 +248,6 @@
             sage: w = GridViewWidget(t)
             sage: w.to_cell('3')
             3
->>>>>>> 09883426
         """
         return self.cast(val)
 
