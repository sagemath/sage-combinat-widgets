# -*- coding: utf-8 -*-
r"""
An editable Grid View Editor for Sage objects
<<<<<<< HEAD

EXAMPLES
::

=======

EXAMPLES::
>>>>>>> 09883426
    sage: from sage_combinat_widgets import GridViewEditor
    sage: t = StandardTableau([[1, 2, 5, 6], [3], [4]])
    sage: e = GridViewEditor(t)
    sage: e.addable_cells()
    [(0, 4), (1, 1), (3, 0)]
    sage: from sage.graphs.generators.basic import GridGraph
    sage: g = GridGraph((4,3))
    sage: e = GridViewEditor(g)
    sage: R = PolynomialRing(QQ, 9, 'x')
    sage: A = matrix(R, 3, 3, R.gens())
    sage: e = GridViewEditor(A)

AUTHORS: Odile Bénassy, Nicolas Thiéry
"""
import re, traitlets
from six import add_metaclass
from copy import copy
from sage.misc.bindable_class import BindableClass
from sage.all import SageObject
from sage.structure.list_clone import ClonableList
from sage.misc.abstract_method import AbstractMethod

def extract_coordinates(s):
    r"""
    Extract a coordinate pair from a string with tokens.

<<<<<<< HEAD
    TESTS
    ::
=======
    TESTS::
>>>>>>> 09883426
        sage: from sage_combinat_widgets.grid_view_editor import extract_coordinates
        sage: extract_coordinates('add_0_4')
        (0, 4)
    """
    patt = re.compile('_([0-9]+)_([0-9]+)')
    m = patt.search(s)
    if m:
        return tuple(int(i) for i in m.groups())

def get_adapter(obj):
    r"""
    Return an adapter object for Sage object `obj`.

    INPUT:

        - ``obj`` -- a Sage object

    OUTPUT: an adapter object

<<<<<<< HEAD
    TESTS
    ::
=======
    TESTS::
>>>>>>> 09883426
        sage: from sage_combinat_widgets.grid_view_editor import get_adapter
        sage: from sage.combinat.partition import Partition
        sage: p = Partition([3,2,1,1])
        sage: pa = get_adapter(p)
        sage: pa.cellzero
        False
        sage: from sage.combinat.tableau import StandardTableaux
        sage: t = StandardTableaux(7).random_element()
        sage: ta = get_adapter(t)
        sage: ta.cellzero
        0
    """
    from sage.combinat.partition import Partition
    if issubclass(obj.__class__, Partition):
        from sage_widget_adapters.combinat.partition_grid_view_adapter import PartitionGridViewAdapter
        return PartitionGridViewAdapter()
<<<<<<< HEAD
=======
    from sage.combinat.skew_partition import SkewPartition
    if issubclass(obj.__class__, SkewPartition):
        from sage_widget_adapters.combinat.skew_partition_grid_view_adapter import SkewPartitionGridViewAdapter
        return SkewPartitionGridViewAdapter()
>>>>>>> 09883426
    from sage.combinat.tableau import Tableau
    if issubclass(obj.__class__, Tableau):
        from sage.combinat.tableau import SemistandardTableau, StandardTableau
        if issubclass(obj.__class__, StandardTableau):
            from sage_widget_adapters.combinat.tableau_grid_view_adapter import StandardTableauGridViewAdapter
            return StandardTableauGridViewAdapter()
        if issubclass(obj.__class__, SemistandardTableau):
            from sage_widget_adapters.combinat.tableau_grid_view_adapter import SemistandardTableauGridViewAdapter
            return SemistandardTableauGridViewAdapter()
        from sage_widget_adapters.combinat.tableau_grid_view_adapter import TableauGridViewAdapter
        return TableauGridViewAdapter()
    from sage.combinat.skew_tableau import SkewTableau
    if issubclass(obj.__class__, SkewTableau):
        from sage_widget_adapters.combinat.skew_tableau_grid_view_adapter import SkewTableauGridViewAdapter
        return SkewTableauGridViewAdapter()
    from sage.matrix.matrix2 import Matrix
    if issubclass(obj.__class__, Matrix):
        from sage_widget_adapters.matrix.matrix_grid_view_adapter import MatrixGridViewAdapter
        return MatrixGridViewAdapter(obj)
    from sage.graphs.graph import Graph
    if issubclass(obj.__class__, Graph):
        from sage_widget_adapters.graphs.graph_grid_view_adapter import GraphGridViewAdapter
        return GraphGridViewAdapter()

class cdlink(traitlets.link):
    r"""
    A directional link (for a start) with type casting
    """
    def __init__(self, source, target, cast):
        r"""
        Type-casting directional link initialisation.

        INPUT:

            - ``source`` -- a pair (source widget, trait name)
            - ``target`` -- a pair (target widget, trait name)
            - ``cast`` -- a cast function

<<<<<<< HEAD
        TESTS
        ::
=======
        TESTS::
>>>>>>> 09883426
            sage: from sage_combinat_widgets.grid_view_editor import cdlink
            sage: from ipywidgets import Checkbox, Text
            sage: b = Checkbox()
            sage: t = Text()
            sage: l = cdlink((b, 'value'), (t, 'value'), str)
            sage: t.value
            u'False'
        """
        self.source, self.target, self.to_cell = source, target, cast
        try:
            setattr(target[0], target[1], cast(getattr(source[0], source[1])))
        finally:
            source[0].observe(self._update_target, names=source[1])
            target[0].observe(self._update_source, names=target[1])

    def _update_target(self, change):
        if self.updating:
            return
        with self._busy_updating():
            setattr(self.target[0], self.target[1], self.to_cell(change.new))

import sage.misc.classcall_metaclass
class MetaHasTraitsClasscallMetaclass(traitlets.MetaHasTraits, sage.misc.classcall_metaclass.ClasscallMetaclass):
    pass
@add_metaclass(MetaHasTraitsClasscallMetaclass)
class BindableClassWithMeta(BindableClass):
    pass
class BindableEditorClass(traitlets.HasTraits, BindableClassWithMeta):
    pass

class GridViewEditor(BindableEditorClass):
    r"""Base Editor for grid-representable Sage Objects

    Composed of cells. No decision made here about cell representation.
    The cell trait objects will store values
    that are refered to through object cells as a dictionary
    with coordinates (row_number, cell_number_in_row) as keys
    """
    value = traitlets.Any()

    def __init__(self, obj, adapter=None):
        r"""
        Initialize editor.

        INPUT:

            - ``obj`` -- a Sage object
            - ``adapter`` -- an adapter object (optional)
<<<<<<< HEAD

        TESTS
        ::
=======
>>>>>>> 09883426

        TESTS::
            sage: from sage_combinat_widgets import GridViewEditor
            sage: from sage.all import matrix, graphs
            sage: from sage.graphs.generic_graph import GenericGraph
            sage: g = graphs.AztecDiamondGraph(3)
            sage: e = GridViewEditor(g)
            sage: t = StandardTableaux(5).random_element()
            sage: e = GridViewEditor(t)
            sage: f = x^5
            sage: v = vector((1,2,3))
            sage: e = GridViewEditor(v)
            Traceback (most recent call last):
            ...
            TypeError: Cannot find an Adapter for this object (<type 'sage.modules.vector_integer_dense.Vector_integer_dense'>)
            sage: e = GridViewEditor(f)
            Traceback (most recent call last):
            ...
            TypeError: Cannot find an Adapter for this object (<class 'sage.symbolic.expression.Expression'>)
        """
        self.initialization = True
        super(GridViewEditor, self).__init__()
        self.value = obj
        if adapter:
            self.adapter = adapter
        else:
            self.adapter = get_adapter(obj)
        if not self.adapter:
            raise TypeError("Cannot find an Adapter for this object (%s)" % obj.__class__)
        if not hasattr(self.adapter, 'compute_cells') or not callable(self.adapter.compute_cells):
            raise NotImplementedError("Method `compute_cells` is required!")
        self.compute()
        self.links = []

    def to_cell(self, val):
        r"""
        From a widget cell value `val`,
        return a valid editor cell value.
        Will be overloaded in widget code.
        """
        return val

    def validate(self, obj, value=None, obj_class=None):
        r"""
        Validate object type.
        """
        if obj_class:
            return issubclass(obj.__class__, obj_class)
        return issubclass(obj.__class__, SageObject)

    def modified_add_traits(self, **traits):
        r"""
        Dynamically add trait attributes to the HasTraits instance.
        Modified code according to Ryan Morshead's pull request
        Cf https://github.com/ipython/traitlets/pull/501
        """
        cls = self.__class__
        attrs = {"__module__": cls.__module__}
        if hasattr(cls, "__qualname__"):
          # __qualname__ introduced in Python 3.3 (see PEP 3155)
          attrs["__qualname__"] = cls.__qualname__
        attrs.update(traits)
        self.__class__ = type(cls.__name__, (cls,), attrs)
        for trait in traits.values():
            trait.instance_init(self)

    def compute(self, obj=None):
        r"""We have an object value
        but we want to compute cells
        as a dictionary (row_number, cell_number_in_row) -> trait
        """
        if not obj:
            obj = self.value
        if not obj:
            return
        self.cells = self.adapter.compute_cells(obj)
        celltype = self.adapter.celltype
        traitclass = self.adapter.traitclass
        default_value = self.adapter.cellzero
        traits_to_add = {}
        for pos in self.addable_cells():
            # Empty traits for addable cells
            emptytraitname = 'add_%d_%d' % pos
            try:
                emptytrait = traitclass(default_value)
            except:
                try:
                    emptytrait = traitclass(celltype)
                except:
                    raise TypeError("Cannot init the trait (traitclass=%s, celltype=%s, default_value=%s)" % (traitclass, celltype, default_value))
            emptytrait.name = emptytraitname
            traits_to_add[emptytraitname] = emptytrait
        for pos, val in self.cells.items():
            traitname = 'cell_%d_%d' % pos
            traitvalue = val
            if traitname in self._trait_values:
                self._trait_values[traitname] = traitvalue
            else:
                try:
                    trait = traitclass(traitvalue)
                except:
                    try:
                        trait = traitclass(celltype)
                        trait.value = traitvalue
                    except:
                        raise TypeError("Cannot init the trait (traitclass=%s, celltype=%s, default_value=%s)" % (traitclass, celltype, default_value))
                trait.name = traitname
                traits_to_add[traitname] = trait
        self.traitclass = traitclass
        self.modified_add_traits(**traits_to_add)

    def reset_links(self):
        r"""
        Reset all potentially existing links
        between widget cells and corresponding traits.
        """
        for lnk in self.links:
            lnk.unlink()
        self.links = []

    def draw(self, cast=None):
        r"""
        Build the visual representation
        and cdlink objects -- with cast function `cast`.
        """
        pass

    def get_value(self):
        r"""
        Return editor value.
        """
        return self.value

    def set_value(self, obj, compute=False):
<<<<<<< HEAD
=======
        r"""
        Check compatibility, then set editor value.
        If compute=True, call methods compute() and draw().
        """
>>>>>>> 09883426
        if not self.validate(obj, self.value.__class__):
            raise ValueError("Object %s is not compatible." % str(obj))
        self.value = obj
        if compute:
            self.compute()
            self.draw()

    def get_cells(self):
        r"""
        Return grid editor cells.
        """
        return self.cells

    def set_value_from_cells(self, obj_class=None, cells={}):
        r"""We have an object value, but we want to change it according to cells
        Yet we want to keep the same class (or warn if that's impossible)

        INPUT:

            -  ``obj_class`` -- an object class (by default: self.value.__class__)
            -  ``cells`` -- a dictionary (i,j)->val
        """
        if not obj_class and self.value:
            obj_class = self.value.__class__
        if not obj_class:
            return
        if hasattr(self.adapter, 'from_cells'):
            try:
                obj = self.adapter.from_cells(cells)
            except:
                raise ValueError("Could not make an object of class '%s' from given cells" % str(obj_class))
        elif hasattr(obj_class, 'cells') or hasattr(obj_class, 'rows'): # e.g. a tableau / matrix / vector
            positions = sorted(list(cells.keys()))
            for cl in obj_class.__mro__:
                try:
                    obj = cl([[cells[pos] for pos in positions if pos[0]==i] for i in uniq([t[0] for t in positions])])
                except:
                    print("These cells cannot be turned into a %s" % cl)
        else:
            raise TypeError("Unable to cast the given cells into a grid-like object.")
        if not self.validate(obj, None, obj_class):
            raise ValueError("Could not make a compatible ('%s')  object from given cells" % str(obj_class))
        self.set_value(obj)

    @traitlets.observe(traitlets.All)
    def set_cell(self, change):
        r"""
<<<<<<< HEAD
        TESTS:
        sage: from sage_combinat_widgets import GridViewEditor
        sage: t = Tableau([[1, 2, 5, 6], [3], [4]])
        sage: e = GridViewEditor(t)
        sage: from traitlets import Bunch
        sage: change = Bunch({'name': 'cell_0_2', 'old': 5, 'new': 7, 'owner': e, 'type': 'change'})
        sage: e.set_cell(change)
        sage: e.value
        [[1, 2, 7, 6], [3], [4]]
=======
        TESTS::
            sage: from sage_combinat_widgets import GridViewEditor
            sage: t = Tableau([[1, 2, 5, 6], [3], [4]])
            sage: e = GridViewEditor(t)
            sage: e.initialization = False # This class is not meant to work by itself without a widget.
            sage: from traitlets import Bunch
            sage: change = Bunch({'name': 'cell_0_2', 'old': 5, 'new': 7, 'owner': e, 'type': 'change'})
            sage: e.set_cell(change)
            sage: e.value
            [[1, 2, 7, 6], [3], [4]]
>>>>>>> 09883426
        """
        if self.initialization:
            return
        if not change.name.startswith('cell_'):
            return
        if change.new == change.old or not change.new:
            return
        pos = extract_coordinates(change.name)
        val = change.new
        obj = copy(self.value)
        new_obj = self.adapter.set_cell(obj, pos, val)
        if new_obj == obj:
            # FIXME reverse the display change
            return
        self.set_value(new_obj)
        # Edit the cell dictionary
        self.cells[pos] = val
        # Edit the trait
        traitname = 'cell_%d_%d' % pos
        self.set_trait(traitname, val)

    def addable_cells(self):
        r"""
        List addable cells for editor value
        """
        if not hasattr(self.adapter, 'addable_cells') or not callable(self.adapter.addable_cells):
            return [] # Optional method
        return self.adapter.addable_cells(self.value)

    def removable_cells(self):
        r"""
        List removable cells for editor value
        """
        if not hasattr(self.adapter, 'removable_cells') or not callable(self.adapter.removable_cells):
            return [] # Optional method
        return self.adapter.removable_cells(self.value)

    @traitlets.observe(traitlets.All)
    def add_cell(self, change):
        r"""
        TESTS:
<<<<<<< HEAD
        sage: from sage_combinat_widgets import GridViewEditor
        sage: t = Tableau([[1, 2, 5, 6], [3], [4]])
        sage: e = GridViewEditor(t)
        sage: from traitlets import Bunch
        sage: change = Bunch({'name': 'add_1_1', 'old': 0, 'new': 8, 'owner': e, 'type': 'change'})
        sage: e.add_cell(change)
        sage: e.value
        [[1, 2, 5, 6], [3, 8], [4]]
        sage: t = StandardTableau([[1, 2, 5, 6], [3], [4]])
        sage: e = GridViewEditor(t)
        sage: e.add_cell(change)
        Cell (1, 1) with value '8' cannot be added to this object!
        sage: e.value
        [[1, 2, 5, 6], [3], [4]]
=======
            sage: from sage_combinat_widgets import GridViewEditor
            sage: t = Tableau([[1, 2, 5, 6], [3], [4]])
            sage: e = GridViewEditor(t)
            sage: from traitlets import Bunch
            sage: change = Bunch({'name': 'add_1_1', 'old': 0, 'new': 8, 'owner': e, 'type': 'change'})
            sage: e.add_cell(change)
            sage: e.value
            [[1, 2, 5, 6], [3, 8], [4]]
            sage: t = StandardTableau([[1, 2, 5, 6], [3], [4]])
            sage: e = GridViewEditor(t)
            sage: e.add_cell(change)
            Cell (1, 1) with value '8' cannot be added to this object!
            sage: e.value
            [[1, 2, 5, 6], [3], [4]]
>>>>>>> 09883426
        """
        if not change.name.startswith('add_') \
           or self.to_cell(change.new) == self.adapter.cellzero:
            return
        if not hasattr(self.adapter, 'add_cell'):
            raise TypeError("Cannot add cell to this object.")
        if self.adapter.add_cell.__func__.__class__ is AbstractMethod:
            return # Method not implemented
        val = change.new
<<<<<<< HEAD
        if val == True:
=======
        if val is True:
>>>>>>> 09883426
            val = False # if it's a button, reverse button toggling
        pos = extract_coordinates(change.name)
        obj = copy(self.value)
        new_obj = self.adapter.add_cell(obj, pos, val)
        if not self.validate(new_obj):
            raise ValueError("This new object is not compatible with editor object class (%s)" % self.value.__class__)
        if new_obj == obj: # The proposed change was invalid -> stop here
            # FIXME reverse the display change
            return
        self.value = new_obj
        self.cells[pos] = val
        # Adding a new trait and more addable cell(s)
        traits_to_add = {}
        traitname = 'cell_%d_%d' % pos
        traitvalue = val
        if self.has_trait(traitname):
            self.set_trait(traitname, traitvalue)
        else:
            trait = self.traitclass(self.adapter.celltype)
            trait.value = traitvalue
            traits_to_add[traitname] = trait
        previous_addable_traitname = 'add_%d_%d' % pos
        if self.has_trait(previous_addable_traitname):
            del(self.traits()[previous_addable_traitname])
            #del self._trait_values[addable_traitname]
        for pos in self.addable_cells():
            emptytraitname = 'add_%d_%d' % pos
            if not self.has_trait(emptytraitname):
                emptytrait = self.traitclass(self.adapter.celltype)
                emptytrait.name = emptytraitname
                emptytrait.value = self.adapter.cellzero
                traits_to_add[emptytraitname] = emptytrait
        self.modified_add_traits(**traits_to_add)
        self.draw()

    @traitlets.observe(traitlets.All)
    def remove_cell(self, change):
        r"""
<<<<<<< HEAD
        TESTS:
        sage: from sage_combinat_widgets import GridViewEditor
        sage: t = Tableau([[1, 2, 5, 6], [3], [4]])
        sage: e = GridViewEditor(t)
        sage: from traitlets import Bunch
        sage: e.remove_cell(Bunch({'name': 'cell_0_3', 'old': 6, 'new': 0, 'owner': e, 'type': 'change'}))
        sage: e.value
        [[1, 2, 5], [3], [4]]
        sage: e.remove_cell(Bunch({'name': 'cell_2_0', 'old': 4, 'new': 0, 'owner': e, 'type': 'change'}))
        sage: e.value
        [[1, 2, 5], [3]]
=======
        TESTS::
            sage: from sage_combinat_widgets import GridViewEditor
            sage: t = Tableau([[1, 2, 5, 6], [3], [4]])
            sage: e = GridViewEditor(t)
            sage: from traitlets import Bunch
            sage: e.remove_cell(Bunch({'name': 'cell_0_3', 'old': 6, 'new': 0, 'owner': e, 'type': 'change'}))
            sage: e.value
            [[1, 2, 5], [3], [4]]
            sage: e.remove_cell(Bunch({'name': 'cell_2_0', 'old': 4, 'new': 0, 'owner': e, 'type': 'change'}))
            sage: e.value
            [[1, 2, 5], [3]]
>>>>>>> 09883426
        """
        if not change.name.startswith('cell_'):
            return
        if not hasattr(self.adapter, 'remove_cell'):
            raise TypeError("Cannot remove cell from this object.")
        if hasattr(self.adapter.remove_cell, '_optional') and self.adapter.remove_cell._optional: # Not implemented
            return
        if change.old == traitlets.Undefined: # Do nothing at widget initializing
            return
        if change.new == True: # if it's a button, reverse button toggling
            change.new = False
        if change.new != self.adapter.cellzero: # non empty cells are not to be removed
            return
        pos = extract_coordinates(change.name)
        obj = copy(self.value)
        new_obj = self.adapter.remove_cell(obj, pos)
        if not self.validate(new_obj):
            raise ValueError("This new object is not compatible with editor object class (%s)" % self.value.__class__)
        if new_obj == obj: # The proposed change was invalid -> stop here
            # FIXME reverse the display change
            return
        del(self.cells[pos])
        traitname = 'cell_%d_%d' % pos
        if self.has_trait(traitname):
            del(self.traits()[traitname])
            #del(self._trait_values[traitname])
        self.value = new_obj
        self.draw()

    def append_row(self, r=None):
        r"""
        Append a row to editor value.

        TESTS::
            sage: from sage_combinat_widgets import GridViewEditor
            sage: from sage.matrix.matrix_space import MatrixSpace
            sage: S = MatrixSpace(ZZ, 4,3)
            sage: m = S.matrix([1,7,1,0,0,3,0,-1,2,1,0,-3])
            sage: e = GridViewEditor(m)
            sage: e.value
            [ 1  7  1]
            [ 0  0  3]
            [ 0 -1  2]
            [ 1  0 -3]
            sage: e.append_row((1,2,3))
            sage: e.value
            [ 1  7  1]
            [ 0  0  3]
            [ 0 -1  2]
            [ 1  0 -3]
            [ 1  2  3]
            sage: from sage.combinat.tableau import Tableau
            sage: e = GridViewEditor(Tableau([[1, 4, 7, 8, 9, 10, 11], [2, 5, 13], [3, 6], [12, 15], [14]]))
            sage: e.value
            [[1, 4, 7, 8, 9, 10, 11], [2, 5, 13], [3, 6], [12, 15], [14]]
            sage: e.append_row((1,2,3))
            Traceback (most recent call last):
            ...
            TypeError: 'NotImplementedType' object is not callable
        """
        if not hasattr(self.adapter, 'append_row'):
            raise TypeError("Cannot append row to this object.")
        obj = copy(self.value)
        obj = self.adapter.append_row(obj, r)
        self.set_value(obj, True) # Will take care of everything

    def insert_row(self, index, r=None):
        r"""
        Insert a row into editor value.
        """
        if not hasattr(self.adapter, 'insert_row'):
            raise TypeError("Cannot insert row to this object.")
        obj = copy(self.value)
        obj = self.adapter.insert_row(obj, index, r)
        self.set_value(obj, True) # Will take care of everything

    def remove_row(self, index=None):
        r"""
        Remove a row from editor value.
        """
        if not hasattr(self.adapter, 'remove_row'):
            raise TypeError("Cannot remove row from this object.")
        obj = copy(self.value)
        obj = self.adapter.remove_row(obj, index)
        self.set_value(obj, True) # Will take care of everything

    def append_column(self, c=None):
        r"""
        Append a column to editor value.

        TESTS::
            sage: from sage_combinat_widgets import GridViewEditor
            sage: from sage.matrix.matrix_space import MatrixSpace
            sage: S = MatrixSpace(ZZ, 4,3)
            sage: m = S.matrix([1,7,1,0,0,3,0,-1,2,1,0,-3])
            sage: e = GridViewEditor(m)
            sage: e.value
            [ 1  7  1]
            [ 0  0  3]
            [ 0 -1  2]
            [ 1  0 -3]
            sage: e.append_column((1,2,3))
            sage: e.value
            [ 1  7  1  1]
            [ 0  0  3  2]
            [ 0 -1  2  3]
            [ 1  0 -3  0]
            sage: from sage.combinat.tableau import Tableau
            sage: e = GridViewEditor(Tableau([[1, 4, 7, 8, 9, 10, 11], [2, 5, 13], [3, 6], [12, 15], [14]]))
            sage: e.value
            [[1, 4, 7, 8, 9, 10, 11], [2, 5, 13], [3, 6], [12, 15], [14]]
            sage: e.append_column((1,2,3))
            Traceback (most recent call last):
            ...
            TypeError: 'NotImplementedType' object is not callable
        """
        if not hasattr(self.adapter, 'append_column'):
            raise TypeError("Cannot append column to this object.")
        obj = copy(self.value)
        obj = self.adapter.append_column(obj, c)
        self.set_value(obj, True) # Will take care of everything

    def insert_column(self, index, c=None):
        r"""
        Insert a column into editor value.
        """
        if not hasattr(self.adapter, 'insert_column'):
            raise TypeError("Cannot insert column to this object.")
        obj = copy(self.value)
        obj = self.adapter.insert_column(obj, index, c)
        self.set_value(obj, True) # Will take care of everything

    def remove_column(self, index=None):
        r"""
        Remove a column from editor value.
        """
        if not hasattr(self.adapter, 'remove_column'):
            raise TypeError("Cannot remove column from this object.")
        obj = copy(self.value)
        obj = self.adapter.remove_column(obj, index)
        self.set_value(obj, True) # Will take care of everything<|MERGE_RESOLUTION|>--- conflicted
+++ resolved
@@ -1,15 +1,8 @@
 # -*- coding: utf-8 -*-
 r"""
 An editable Grid View Editor for Sage objects
-<<<<<<< HEAD
-
-EXAMPLES
-::
-
-=======
 
 EXAMPLES::
->>>>>>> 09883426
     sage: from sage_combinat_widgets import GridViewEditor
     sage: t = StandardTableau([[1, 2, 5, 6], [3], [4]])
     sage: e = GridViewEditor(t)
@@ -36,12 +29,7 @@
     r"""
     Extract a coordinate pair from a string with tokens.
 
-<<<<<<< HEAD
-    TESTS
-    ::
-=======
     TESTS::
->>>>>>> 09883426
         sage: from sage_combinat_widgets.grid_view_editor import extract_coordinates
         sage: extract_coordinates('add_0_4')
         (0, 4)
@@ -61,12 +49,7 @@
 
     OUTPUT: an adapter object
 
-<<<<<<< HEAD
-    TESTS
-    ::
-=======
     TESTS::
->>>>>>> 09883426
         sage: from sage_combinat_widgets.grid_view_editor import get_adapter
         sage: from sage.combinat.partition import Partition
         sage: p = Partition([3,2,1,1])
@@ -83,13 +66,10 @@
     if issubclass(obj.__class__, Partition):
         from sage_widget_adapters.combinat.partition_grid_view_adapter import PartitionGridViewAdapter
         return PartitionGridViewAdapter()
-<<<<<<< HEAD
-=======
     from sage.combinat.skew_partition import SkewPartition
     if issubclass(obj.__class__, SkewPartition):
         from sage_widget_adapters.combinat.skew_partition_grid_view_adapter import SkewPartitionGridViewAdapter
         return SkewPartitionGridViewAdapter()
->>>>>>> 09883426
     from sage.combinat.tableau import Tableau
     if issubclass(obj.__class__, Tableau):
         from sage.combinat.tableau import SemistandardTableau, StandardTableau
@@ -128,12 +108,7 @@
             - ``target`` -- a pair (target widget, trait name)
             - ``cast`` -- a cast function
 
-<<<<<<< HEAD
-        TESTS
-        ::
-=======
         TESTS::
->>>>>>> 09883426
             sage: from sage_combinat_widgets.grid_view_editor import cdlink
             sage: from ipywidgets import Checkbox, Text
             sage: b = Checkbox()
@@ -182,12 +157,6 @@
 
             - ``obj`` -- a Sage object
             - ``adapter`` -- an adapter object (optional)
-<<<<<<< HEAD
-
-        TESTS
-        ::
-=======
->>>>>>> 09883426
 
         TESTS::
             sage: from sage_combinat_widgets import GridViewEditor
@@ -322,13 +291,10 @@
         return self.value
 
     def set_value(self, obj, compute=False):
-<<<<<<< HEAD
-=======
         r"""
         Check compatibility, then set editor value.
         If compute=True, call methods compute() and draw().
         """
->>>>>>> 09883426
         if not self.validate(obj, self.value.__class__):
             raise ValueError("Object %s is not compatible." % str(obj))
         self.value = obj
@@ -376,17 +342,6 @@
     @traitlets.observe(traitlets.All)
     def set_cell(self, change):
         r"""
-<<<<<<< HEAD
-        TESTS:
-        sage: from sage_combinat_widgets import GridViewEditor
-        sage: t = Tableau([[1, 2, 5, 6], [3], [4]])
-        sage: e = GridViewEditor(t)
-        sage: from traitlets import Bunch
-        sage: change = Bunch({'name': 'cell_0_2', 'old': 5, 'new': 7, 'owner': e, 'type': 'change'})
-        sage: e.set_cell(change)
-        sage: e.value
-        [[1, 2, 7, 6], [3], [4]]
-=======
         TESTS::
             sage: from sage_combinat_widgets import GridViewEditor
             sage: t = Tableau([[1, 2, 5, 6], [3], [4]])
@@ -397,7 +352,6 @@
             sage: e.set_cell(change)
             sage: e.value
             [[1, 2, 7, 6], [3], [4]]
->>>>>>> 09883426
         """
         if self.initialization:
             return
@@ -439,22 +393,6 @@
     def add_cell(self, change):
         r"""
         TESTS:
-<<<<<<< HEAD
-        sage: from sage_combinat_widgets import GridViewEditor
-        sage: t = Tableau([[1, 2, 5, 6], [3], [4]])
-        sage: e = GridViewEditor(t)
-        sage: from traitlets import Bunch
-        sage: change = Bunch({'name': 'add_1_1', 'old': 0, 'new': 8, 'owner': e, 'type': 'change'})
-        sage: e.add_cell(change)
-        sage: e.value
-        [[1, 2, 5, 6], [3, 8], [4]]
-        sage: t = StandardTableau([[1, 2, 5, 6], [3], [4]])
-        sage: e = GridViewEditor(t)
-        sage: e.add_cell(change)
-        Cell (1, 1) with value '8' cannot be added to this object!
-        sage: e.value
-        [[1, 2, 5, 6], [3], [4]]
-=======
             sage: from sage_combinat_widgets import GridViewEditor
             sage: t = Tableau([[1, 2, 5, 6], [3], [4]])
             sage: e = GridViewEditor(t)
@@ -469,7 +407,6 @@
             Cell (1, 1) with value '8' cannot be added to this object!
             sage: e.value
             [[1, 2, 5, 6], [3], [4]]
->>>>>>> 09883426
         """
         if not change.name.startswith('add_') \
            or self.to_cell(change.new) == self.adapter.cellzero:
@@ -479,11 +416,7 @@
         if self.adapter.add_cell.__func__.__class__ is AbstractMethod:
             return # Method not implemented
         val = change.new
-<<<<<<< HEAD
-        if val == True:
-=======
         if val is True:
->>>>>>> 09883426
             val = False # if it's a button, reverse button toggling
         pos = extract_coordinates(change.name)
         obj = copy(self.value)
@@ -522,19 +455,6 @@
     @traitlets.observe(traitlets.All)
     def remove_cell(self, change):
         r"""
-<<<<<<< HEAD
-        TESTS:
-        sage: from sage_combinat_widgets import GridViewEditor
-        sage: t = Tableau([[1, 2, 5, 6], [3], [4]])
-        sage: e = GridViewEditor(t)
-        sage: from traitlets import Bunch
-        sage: e.remove_cell(Bunch({'name': 'cell_0_3', 'old': 6, 'new': 0, 'owner': e, 'type': 'change'}))
-        sage: e.value
-        [[1, 2, 5], [3], [4]]
-        sage: e.remove_cell(Bunch({'name': 'cell_2_0', 'old': 4, 'new': 0, 'owner': e, 'type': 'change'}))
-        sage: e.value
-        [[1, 2, 5], [3]]
-=======
         TESTS::
             sage: from sage_combinat_widgets import GridViewEditor
             sage: t = Tableau([[1, 2, 5, 6], [3], [4]])
@@ -546,7 +466,6 @@
             sage: e.remove_cell(Bunch({'name': 'cell_2_0', 'old': 4, 'new': 0, 'owner': e, 'type': 'change'}))
             sage: e.value
             [[1, 2, 5], [3]]
->>>>>>> 09883426
         """
         if not change.name.startswith('cell_'):
             return
