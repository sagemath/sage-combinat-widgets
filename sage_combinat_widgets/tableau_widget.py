--- conflicted
+++ resolved
@@ -85,17 +85,7 @@
         self.value = event.new
         self.content = int(self.value)
 
-<<<<<<< HEAD
-import sage.misc.classcall_metaclass
-class MetaHasTraitsClasscallMetaclass (traitlets.traitlets.MetaHasTraits, sage.misc.classcall_metaclass.ClasscallMetaclass):
-    pass
-class BindableWidgetClass(BindableClass):
-    __metaclass__ = MetaHasTraitsClasscallMetaclass
-
-class TableauWidget(VBox, BindableWidgetClass):
-=======
 class TableauWidget(GridWidget):
->>>>>>> 134037b6
     """Jupyter Widget for exploring a Young Tableau"""
 
     def __init__(self, tbl, display='en'):
@@ -111,21 +101,9 @@
         """
         super(TableauWidget, self).__init__(tbl, TCell)
         self.size = tbl.size()
-<<<<<<< HEAD
-        self.initial_lvalue = [[c for c in r] for r in self.tbl]
-        self.label = Label()
-        self.cells = {}
-        for r in self.tbl:
-            for i in r:
-                coord = (self.tbl.index(r), r.index(i))
-                self.cells[coord] = TCell(self, coord, i)
-                self.add_traits(**{'cell_%d_%d' % (coord) : traitlets.Unicode()})
-                traitlets.link((self, 'cell_%d_%d' % (coord)), (self.cells[coord], 'value'))
-=======
         self.initial_lvalue = [[c for c in r] for r in self.value]
         self.output = Label()
         self.output.add_class('invisible')
->>>>>>> 134037b6
         self.display_convention = display
         if self.display_convention == 'fr':
             rows = list(self.value)
